#ifndef USERPROG_SYSCALL_H
#define USERPROG_SYSCALL_H

#include <stdbool.h>

int read_arg32(void *ptr);

void syscall_init(void);
void sys_exit(int status);
<<<<<<< HEAD
void sys_write(int fd, void *buffer, unsigned size);
bool sys_create(const char *file, unsigned i_size);
bool sys_remove(const char *file);
int sys_filesize(int fd);
int sys_read(int fd, void *buffer, unsigned size);
void sys_seek(int fd, unsigned position);
unsigned sys_tell(int fd);
int sys_open(const char *file);
void sys_close(int fd);
=======
int sys_write(int fd, void *buffer, unsigned size);
int read_arg32(void *ptr);
>>>>>>> 31571757

#endif /* userprog/syscall.h */
<|MERGE_RESOLUTION|>--- conflicted
+++ resolved
@@ -7,7 +7,6 @@
 
 void syscall_init(void);
 void sys_exit(int status);
-<<<<<<< HEAD
 void sys_write(int fd, void *buffer, unsigned size);
 bool sys_create(const char *file, unsigned i_size);
 bool sys_remove(const char *file);
@@ -17,9 +16,6 @@
 unsigned sys_tell(int fd);
 int sys_open(const char *file);
 void sys_close(int fd);
-=======
-int sys_write(int fd, void *buffer, unsigned size);
-int read_arg32(void *ptr);
->>>>>>> 31571757
+
 
 #endif /* userprog/syscall.h */
