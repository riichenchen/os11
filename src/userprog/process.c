#include "userprog/process.h"
#include <debug.h>
#include <inttypes.h>
#include <round.h>
#include <stdio.h>
#include <stdlib.h>
#include <string.h>
#include "userprog/gdt.h"
#include "userprog/pagedir.h"
#include "userprog/tss.h"
#include "filesys/directory.h"
#include "filesys/file.h"
#include "filesys/filesys.h"
#include "threads/flags.h"
#include "threads/init.h"
#include "threads/interrupt.h"
#include "threads/palloc.h"
#include "threads/thread.h"
#include "threads/vaddr.h"

#define ARG_MAX_LENGTH 4096
#define MAX_ARGS 512

/*struct cmdline_arg {
    struct list_elem elem;
    char arg[ARG_MAX_LENGTH];
};*/

static thread_func start_process NO_RETURN;
static bool load(const char *cmdline, void (**eip)(void), void **esp);
static void strrev(char *str, int len); /* Not thread safe */

/*! Starts a new thread running a user program loaded from FILENAME.  The new
    thread may be scheduled (and may even exit) before process_execute()
    returns.  Returns the new process's thread id, or TID_ERROR if the thread
    cannot be created. */
tid_t process_execute(const char *file_name) {
    char *fn_copy;
    tid_t tid;


    /* Make a copy of FILE_NAME.
       Otherwise there's a race between the caller and load(). */
    fn_copy = palloc_get_page(0);
    if (fn_copy == NULL)
        return TID_ERROR;
    strlcpy(fn_copy, file_name, PGSIZE);

    /* Create a new thread to execute FILE_NAME. */
    tid = thread_create(file_name, PRI_DEFAULT, start_process, fn_copy);
    if (tid == TID_ERROR)
        palloc_free_page(fn_copy); 
    return tid;
}

/*! A thread function that loads a user process and starts it running. */
static void start_process(void *file_name_) {
    char *file_name = file_name_;
    struct intr_frame if_;
    bool success = false;

    /* Initialize interrupt frame and load executable. */
    memset(&if_, 0, sizeof(if_));
    if_.gs = if_.fs = if_.es = if_.ds = if_.ss = SEL_UDSEG;
    if_.cs = SEL_UCSEG;
    if_.eflags = FLAG_IF | FLAG_MBS;

    char *name_copy = palloc_get_page(0);
    if (name_copy == NULL)
        goto done;
    strlcpy(name_copy, (char *) file_name_, PGSIZE);

    char *name, *name_save_ptr;
    name = strtok_r(name_copy, " ", &name_save_ptr);
    success = load(name, &if_.eip, &if_.esp);
    //success = load("echo", &if_.eip, &if_.esp);
    palloc_free_page(name_copy);

    //printf("%x \n", (uint32_t) if_.esp);

     /* Parse "file_name" to separate file_name and arguments by spaces.
    Insert directly into the stack. */
    // struct cmdline_arg args[MAX_ARGS];
    // int num_args = 0;
    // char arg[ARG_MAX_LENGTH];
    // char * args[MAX_ARGS];
    
/*    struct cmdline_arg {
    struct list_elem elem;
    char arg[ARG_MAX_LENGTH];
};

    struct list arg_list;
    list_init (&arg_list); */
    char *arg_locs[MAX_ARGS];
    int argc = 0;
    char *token, *save_ptr;
    //printf("Orig: %s\n", file_name);
    strrev(file_name, strlen(file_name));

    for (token = strtok_r(file_name, " ", &save_ptr); token != NULL;
         token = strtok_r(NULL, " ", &save_ptr)) {
            //printf("%s\n", token);
            int tokenLen = strlen(token);
            if(tokenLen > 0 && tokenLen < ARG_MAX_LENGTH) {
                strrev(token, tokenLen);
                //printf("%s\n", token);
                if_.esp -= (tokenLen + 1);
                //printf("%x \n", (uint32_t) if_.esp);
                strlcpy(if_.esp, token, tokenLen + 1);
                //printf("%s\n", (char *) if_.esp);
                arg_locs[argc++] = if_.esp;
            } else {
                printf("load: Tokenize failed. token length 0 or too long\n");
                goto done;
            }
            
            if (argc >= MAX_ARGS) {
                printf("load: Failed. More than MAX_ARGS arguments.\n");
                goto done;
            }
    }

    if_.esp = (void *)((uint32_t)if_.esp & ~3);
    //printf("%x \n", (uint32_t) if_.esp);

    if_.esp -= sizeof(char *);
    *((char **) if_.esp) = 0;
    //printf("%x \n", (uint32_t) if_.esp);

    int i;
    for (i = argc - 1; i >= 0; i--) {
        if_.esp -= sizeof(char *);
        *((char **) if_.esp) = arg_locs[i];
        //printf("%x \n", (uint32_t) if_.esp);
    }

    if_.esp -= sizeof(char **);
    *((char ***) if_.esp) = if_.esp + sizeof(char **);    
    //printf("%x \n", (uint32_t) if_.esp);

    if_.esp -= sizeof(int);
    *((int *) if_.esp) = argc;  
    //printf("%x \n", (uint32_t) if_.esp);

    if_.esp -= sizeof(uint32_t);
    *((uint32_t *) if_.esp) = 0;

    //printf("%x \n", (uint32_t) if_.esp);
    //hex_dump(0, if_.esp, 160, true);

    // if(num_args == 0) {
    //     printf("load: Failed. file_name is literally nothing.\n");
    //     goto done;
    // }

    // file_name = args[0];
    // printf("file-name? %s\n", file_name);


done:
    /* If load failed, quit. */
    palloc_free_page(file_name);
    if (!success) 
        thread_exit();

    /* Start the user process by simulating a return from an
       interrupt, implemented by intr_exit (in
       threads/intr-stubs.S).  Because intr_exit takes all of its
       arguments on the stack in the form of a `struct intr_frame',
       we just point the stack pointer (%esp) to our stack frame
       and jump to it. */
    asm volatile ("movl %0, %%esp; jmp intr_exit" : : "g" (&if_) : "memory");
    NOT_REACHED();
}

/*! Waits for thread TID to die and returns its exit status.  If it was
    terminated by the kernel (i.e. killed due to an exception), returns -1.
    If TID is invalid or if it was not a child of the calling process, or if
    process_wait() has already been successfully called for the given TID,
    returns -1 immediately, without waiting.

    This function will be implemented in problem 2-2.  For now, it does
    nothing. */
int process_wait(tid_t child_tid UNUSED) {
<<<<<<< HEAD
    while(true) {

    }
    return -1;
=======
    while (1) {

    }
    //return -1;
>>>>>>> 399ad64c
}

/*! Free the current process's resources. */
void process_exit(void) {
    struct thread *cur = thread_current();
    uint32_t *pd;

    /* Destroy the current process's page directory and switch back
       to the kernel-only page directory. */
    pd = cur->pagedir;
    if (pd != NULL) {
        /* Correct ordering here is crucial.  We must set
           cur->pagedir to NULL before switching page directories,
           so that a timer interrupt can't switch back to the
           process page directory.  We must activate the base page
           directory before destroying the process's page
           directory, or our active page directory will be one
           that's been freed (and cleared). */
        cur->pagedir = NULL;
        pagedir_activate(NULL);
        pagedir_destroy(pd);
    }
}

/*! Sets up the CPU for running user code in the current thread.
    This function is called on every context switch. */
void process_activate(void) {
    struct thread *t = thread_current();

    /* Activate thread's page tables. */
    pagedir_activate(t->pagedir);

    /* Set thread's kernel stack for use in processing interrupts. */
    tss_update();
}

/*! We load ELF binaries.  The following definitions are taken
    from the ELF specification, [ELF1], more-or-less verbatim.  */

/*! ELF types.  See [ELF1] 1-2. @{ */
typedef uint32_t Elf32_Word, Elf32_Addr, Elf32_Off;
typedef uint16_t Elf32_Half;
/*! @} */

/*! For use with ELF types in printf(). @{ */
#define PE32Wx PRIx32   /*!< Print Elf32_Word in hexadecimal. */
#define PE32Ax PRIx32   /*!< Print Elf32_Addr in hexadecimal. */
#define PE32Ox PRIx32   /*!< Print Elf32_Off in hexadecimal. */
#define PE32Hx PRIx16   /*!< Print Elf32_Half in hexadecimal. */
/*! @} */

/*! Executable header.  See [ELF1] 1-4 to 1-8.
    This appears at the very beginning of an ELF binary. */
struct Elf32_Ehdr {
    unsigned char e_ident[16];
    Elf32_Half    e_type;
    Elf32_Half    e_machine;
    Elf32_Word    e_version;
    Elf32_Addr    e_entry;
    Elf32_Off     e_phoff;
    Elf32_Off     e_shoff;
    Elf32_Word    e_flags;
    Elf32_Half    e_ehsize;
    Elf32_Half    e_phentsize;
    Elf32_Half    e_phnum;
    Elf32_Half    e_shentsize;
    Elf32_Half    e_shnum;
    Elf32_Half    e_shstrndx;
};

/*! Program header.  See [ELF1] 2-2 to 2-4.  There are e_phnum of these,
    starting at file offset e_phoff (see [ELF1] 1-6). */
struct Elf32_Phdr {
    Elf32_Word p_type;
    Elf32_Off  p_offset;
    Elf32_Addr p_vaddr;
    Elf32_Addr p_paddr;
    Elf32_Word p_filesz;
    Elf32_Word p_memsz;
    Elf32_Word p_flags;
    Elf32_Word p_align;
};

/*! Values for p_type.  See [ELF1] 2-3. @{ */
#define PT_NULL    0            /*!< Ignore. */
#define PT_LOAD    1            /*!< Loadable segment. */
#define PT_DYNAMIC 2            /*!< Dynamic linking info. */
#define PT_INTERP  3            /*!< Name of dynamic loader. */
#define PT_NOTE    4            /*!< Auxiliary info. */
#define PT_SHLIB   5            /*!< Reserved. */
#define PT_PHDR    6            /*!< Program header table. */
#define PT_STACK   0x6474e551   /*!< Stack segment. */
/*! @} */

/* Flags for p_flags.  See [ELF3] 2-3 and 2-4. @{ */
#define PF_X 1          /*!< Executable. */
#define PF_W 2          /*!< Writable. */
#define PF_R 4          /*!< Readable. */
/*! @} */

static bool setup_stack(void **esp);
static bool validate_segment(const struct Elf32_Phdr *, struct file *);
static bool load_segment(struct file *file, off_t ofs, uint8_t *upage,
                         uint32_t read_bytes, uint32_t zero_bytes,
                         bool writable);

/*! Loads an ELF executable from FILE_NAME into the current thread.  Stores the
    executable's entry point into *EIP and its initial stack pointer into *ESP.
    Returns true if successful, false otherwise. */
bool load(const char *file_name, void (**eip) (void), void **esp) {
    struct thread *t = thread_current();
    struct Elf32_Ehdr ehdr;
    struct file *file = NULL;
    off_t file_ofs;
    bool success = false;
    int i;

    /* Allocate and activate page directory. */
    t->pagedir = pagedir_create();
    if (t->pagedir == NULL) 
        goto done;
    process_activate();

    /* Open executable file. */
    file = filesys_open(file_name);
    if (file == NULL) {
        printf("load: %s: open failed\n", file_name);
        goto done; 
    }

    /* Read and verify executable header. */
    if (file_read(file, &ehdr, sizeof ehdr) != sizeof ehdr ||
        memcmp(ehdr.e_ident, "\177ELF\1\1\1", 7) || ehdr.e_type != 2 ||
        ehdr.e_machine != 3 || ehdr.e_version != 1 ||
        ehdr.e_phentsize != sizeof(struct Elf32_Phdr) || ehdr.e_phnum > 1024) {
        printf("load: %s: error loading executable\n", file_name);
        goto done; 
    }

    /* Read program headers. */
    file_ofs = ehdr.e_phoff;
    for (i = 0; i < ehdr.e_phnum; i++) {
        struct Elf32_Phdr phdr;

        if (file_ofs < 0 || file_ofs > file_length(file))
            goto done;
        file_seek(file, file_ofs);

        if (file_read(file, &phdr, sizeof phdr) != sizeof phdr)
            goto done;

        file_ofs += sizeof phdr;

        switch (phdr.p_type) {
        case PT_NULL:
        case PT_NOTE:
        case PT_PHDR:
        case PT_STACK:
        default:
            /* Ignore this segment. */
            break;

        case PT_DYNAMIC:
        case PT_INTERP:
        case PT_SHLIB:
            goto done;

        case PT_LOAD:
            if (validate_segment(&phdr, file)) {
                bool writable = (phdr.p_flags & PF_W) != 0;
                uint32_t file_page = phdr.p_offset & ~PGMASK;
                uint32_t mem_page = phdr.p_vaddr & ~PGMASK;
                uint32_t page_offset = phdr.p_vaddr & PGMASK;
                uint32_t read_bytes, zero_bytes;
                if (phdr.p_filesz > 0) {
                    /* Normal segment.
                       Read initial part from disk and zero the rest. */
                    read_bytes = page_offset + phdr.p_filesz;
                    zero_bytes = (ROUND_UP(page_offset + phdr.p_memsz, PGSIZE) -
                                 read_bytes);
                }
                else {
                    /* Entirely zero.
                       Don't read anything from disk. */
                    read_bytes = 0;
                    zero_bytes = ROUND_UP(page_offset + phdr.p_memsz, PGSIZE);
                }
                if (!load_segment(file, file_page, (void *) mem_page,
                                  read_bytes, zero_bytes, writable))
                    goto done;
            }
            else {
                goto done;
            }
            break;
        }
    }

    /* Set up stack. */
    if (!setup_stack(esp))
        goto done;

    /* Start address. */
    *eip = (void (*)(void)) ehdr.e_entry;

    success = true;

done:
    /* We arrive here whether the load is successful or not. */
    file_close(file);
    return success;
}

/* load() helpers. */

static bool install_page(void *upage, void *kpage, bool writable);

/*! Checks whether PHDR describes a valid, loadable segment in
    FILE and returns true if so, false otherwise. */
static bool validate_segment(const struct Elf32_Phdr *phdr, struct file *file) {
    /* p_offset and p_vaddr must have the same page offset. */
    if ((phdr->p_offset & PGMASK) != (phdr->p_vaddr & PGMASK)) 
        return false; 

    /* p_offset must point within FILE. */
    if (phdr->p_offset > (Elf32_Off) file_length(file))
        return false;

    /* p_memsz must be at least as big as p_filesz. */
    if (phdr->p_memsz < phdr->p_filesz)
        return false; 

    /* The segment must not be empty. */
    if (phdr->p_memsz == 0)
        return false;
  
    /* The virtual memory region must both start and end within the
       user address space range. */
    if (!is_user_vaddr((void *) phdr->p_vaddr))
        return false;
    if (!is_user_vaddr((void *) (phdr->p_vaddr + phdr->p_memsz)))
        return false;

    /* The region cannot "wrap around" across the kernel virtual
       address space. */
    if (phdr->p_vaddr + phdr->p_memsz < phdr->p_vaddr)
        return false;

    /* Disallow mapping page 0.
       Not only is it a bad idea to map page 0, but if we allowed it then user
       code that passed a null pointer to system calls could quite likely panic
       the kernel by way of null pointer assertions in memcpy(), etc. */
    if (phdr->p_vaddr < PGSIZE)
        return false;

    /* It's okay. */
    return true;
}

/*! Loads a segment starting at offset OFS in FILE at address UPAGE.  In total,
    READ_BYTES + ZERO_BYTES bytes of virtual memory are initialized, as follows:

        - READ_BYTES bytes at UPAGE must be read from FILE
          starting at offset OFS.

        - ZERO_BYTES bytes at UPAGE + READ_BYTES must be zeroed.

    The pages initialized by this function must be writable by the user process
    if WRITABLE is true, read-only otherwise.

    Return true if successful, false if a memory allocation error or disk read
    error occurs. */
static bool load_segment(struct file *file, off_t ofs, uint8_t *upage,
                         uint32_t read_bytes, uint32_t zero_bytes,
                         bool writable) {
    ASSERT((read_bytes + zero_bytes) % PGSIZE == 0);
    ASSERT(pg_ofs(upage) == 0);
    ASSERT(ofs % PGSIZE == 0);

    file_seek(file, ofs);
    while (read_bytes > 0 || zero_bytes > 0) {
        /* Calculate how to fill this page.
           We will read PAGE_READ_BYTES bytes from FILE
           and zero the final PAGE_ZERO_BYTES bytes. */
        size_t page_read_bytes = read_bytes < PGSIZE ? read_bytes : PGSIZE;
        size_t page_zero_bytes = PGSIZE - page_read_bytes;

        /* Get a page of memory. */
        uint8_t *kpage = palloc_get_page(PAL_USER);
        if (kpage == NULL)
            return false;

        /* Load this page. */
        if (file_read(file, kpage, page_read_bytes) != (int) page_read_bytes) {
            palloc_free_page(kpage);
            return false;
        }
        memset(kpage + page_read_bytes, 0, page_zero_bytes);

        /* Add the page to the process's address space. */
        if (!install_page(upage, kpage, writable)) {
            palloc_free_page(kpage);
            return false; 
        }

        /* Advance. */
        read_bytes -= page_read_bytes;
        zero_bytes -= page_zero_bytes;
        upage += PGSIZE;
    }
    return true;
}

/*! Create a minimal stack by mapping a zeroed page at the top of
    user virtual memory. */
static bool setup_stack(void **esp) {
    uint8_t *kpage;
    bool success = false;

    kpage = palloc_get_page(PAL_USER | PAL_ZERO);
    if (kpage != NULL) {
        success = install_page(((uint8_t *) PHYS_BASE) - PGSIZE, kpage, true);
<<<<<<< HEAD
        if (success) {
            /* Uncomment this line when argument passing has been implemented */
            // *esp = PHYS_BASE;
            *esp = PHYS_BASE;
        } else {
=======
        if (success)
            *esp = PHYS_BASE - 12;
        else
>>>>>>> 399ad64c
            palloc_free_page(kpage);
        }
    }
    return success;
}

/*! Adds a mapping from user virtual address UPAGE to kernel
    virtual address KPAGE to the page table.
    If WRITABLE is true, the user process may modify the page;
    otherwise, it is read-only.
    UPAGE must not already be mapped.
    KPAGE should probably be a page obtained from the user pool
    with palloc_get_page().
    Returns true on success, false if UPAGE is already mapped or
    if memory allocation fails. */
static bool install_page(void *upage, void *kpage, bool writable) {
    struct thread *t = thread_current();

    /* Verify that there's not already a page at that virtual
       address, then map our page there. */
    return (pagedir_get_page(t->pagedir, upage) == NULL &&
            pagedir_set_page(t->pagedir, upage, kpage, writable));
}

/* Reverses string str[:len] in place. Not threadsafe. Beware. BEWARE. */
static void strrev(char *str, int len) {
    int i;
    for(i = 0; i < len / 2; i++) {
        char temp = str[i];
        str[i] = str[len - 1 - i];
        str[len - 1 - i] = temp;
    }
}<|MERGE_RESOLUTION|>--- conflicted
+++ resolved
@@ -183,17 +183,10 @@
     This function will be implemented in problem 2-2.  For now, it does
     nothing. */
 int process_wait(tid_t child_tid UNUSED) {
-<<<<<<< HEAD
-    while(true) {
-
-    }
-    return -1;
-=======
     while (1) {
 
     }
     //return -1;
->>>>>>> 399ad64c
 }
 
 /*! Free the current process's resources. */
@@ -518,17 +511,9 @@
     kpage = palloc_get_page(PAL_USER | PAL_ZERO);
     if (kpage != NULL) {
         success = install_page(((uint8_t *) PHYS_BASE) - PGSIZE, kpage, true);
-<<<<<<< HEAD
         if (success) {
-            /* Uncomment this line when argument passing has been implemented */
-            // *esp = PHYS_BASE;
             *esp = PHYS_BASE;
         } else {
-=======
-        if (success)
-            *esp = PHYS_BASE - 12;
-        else
->>>>>>> 399ad64c
             palloc_free_page(kpage);
         }
     }
