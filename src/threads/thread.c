--- conflicted
+++ resolved
@@ -398,10 +398,6 @@
 
 /*! Does basic initialization of T as a blocked thread named NAME. */
 static void init_thread(struct thread *t, const char *name, int priority) {
-<<<<<<< HEAD
-
-=======
->>>>>>> 9c7d9951
     enum intr_level old_level;
 
     ASSERT(t != NULL);
